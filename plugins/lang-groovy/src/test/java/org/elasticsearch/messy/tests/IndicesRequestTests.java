/*
 * Licensed to Elasticsearch under one or more contributor
 * license agreements. See the NOTICE file distributed with
 * this work for additional information regarding copyright
 * ownership. Elasticsearch licenses this file to you under
 * the Apache License, Version 2.0 (the "License"); you may
 * not use this file except in compliance with the License.
 * You may obtain a copy of the License at
 *
 *    http://www.apache.org/licenses/LICENSE-2.0
 *
 * Unless required by applicable law or agreed to in writing,
 * software distributed under the License is distributed on an
 * "AS IS" BASIS, WITHOUT WARRANTIES OR CONDITIONS OF ANY
 * KIND, either express or implied.  See the License for the
 * specific language governing permissions and limitations
 * under the License.
 */

package org.elasticsearch.messy.tests;

import org.elasticsearch.action.IndicesRequest;
import org.elasticsearch.action.admin.indices.alias.Alias;
import org.elasticsearch.action.admin.indices.analyze.AnalyzeAction;
import org.elasticsearch.action.admin.indices.analyze.AnalyzeRequest;
import org.elasticsearch.action.admin.indices.cache.clear.ClearIndicesCacheAction;
import org.elasticsearch.action.admin.indices.cache.clear.ClearIndicesCacheRequest;
import org.elasticsearch.action.admin.indices.close.CloseIndexAction;
import org.elasticsearch.action.admin.indices.close.CloseIndexRequest;
import org.elasticsearch.action.admin.indices.delete.DeleteIndexAction;
import org.elasticsearch.action.admin.indices.delete.DeleteIndexRequest;
import org.elasticsearch.action.admin.indices.flush.FlushRequest;
import org.elasticsearch.action.admin.indices.flush.TransportShardFlushAction;
import org.elasticsearch.action.admin.indices.forcemerge.ForceMergeAction;
import org.elasticsearch.action.admin.indices.forcemerge.ForceMergeRequest;
import org.elasticsearch.action.admin.indices.mapping.get.GetFieldMappingsAction;
import org.elasticsearch.action.admin.indices.mapping.get.GetFieldMappingsRequest;
import org.elasticsearch.action.admin.indices.mapping.get.GetMappingsAction;
import org.elasticsearch.action.admin.indices.mapping.get.GetMappingsRequest;
import org.elasticsearch.action.admin.indices.mapping.put.PutMappingAction;
import org.elasticsearch.action.admin.indices.mapping.put.PutMappingRequest;
import org.elasticsearch.action.admin.indices.open.OpenIndexAction;
import org.elasticsearch.action.admin.indices.open.OpenIndexRequest;
import org.elasticsearch.action.admin.indices.recovery.RecoveryAction;
import org.elasticsearch.action.admin.indices.recovery.RecoveryRequest;
import org.elasticsearch.action.admin.indices.refresh.RefreshRequest;
import org.elasticsearch.action.admin.indices.refresh.TransportShardRefreshAction;
import org.elasticsearch.action.admin.indices.segments.IndicesSegmentsAction;
import org.elasticsearch.action.admin.indices.segments.IndicesSegmentsRequest;
import org.elasticsearch.action.admin.indices.settings.get.GetSettingsAction;
import org.elasticsearch.action.admin.indices.settings.get.GetSettingsRequest;
import org.elasticsearch.action.admin.indices.settings.put.UpdateSettingsAction;
import org.elasticsearch.action.admin.indices.settings.put.UpdateSettingsRequest;
import org.elasticsearch.action.admin.indices.stats.IndicesStatsAction;
import org.elasticsearch.action.admin.indices.stats.IndicesStatsRequest;
import org.elasticsearch.action.admin.indices.validate.query.ValidateQueryAction;
import org.elasticsearch.action.admin.indices.validate.query.ValidateQueryRequest;
import org.elasticsearch.action.bulk.BulkAction;
import org.elasticsearch.action.bulk.BulkRequest;
import org.elasticsearch.action.delete.DeleteAction;
import org.elasticsearch.action.delete.DeleteRequest;
import org.elasticsearch.action.exists.ExistsAction;
import org.elasticsearch.action.exists.ExistsRequest;
import org.elasticsearch.action.explain.ExplainAction;
import org.elasticsearch.action.explain.ExplainRequest;
import org.elasticsearch.action.get.GetAction;
import org.elasticsearch.action.get.GetRequest;
import org.elasticsearch.action.get.MultiGetAction;
import org.elasticsearch.action.get.MultiGetRequest;
import org.elasticsearch.action.index.IndexAction;
import org.elasticsearch.action.index.IndexRequest;
import org.elasticsearch.action.percolate.MultiPercolateAction;
import org.elasticsearch.action.percolate.MultiPercolateRequest;
import org.elasticsearch.action.percolate.PercolateAction;
import org.elasticsearch.action.percolate.PercolateRequest;
import org.elasticsearch.action.search.SearchRequest;
import org.elasticsearch.action.search.SearchResponse;
import org.elasticsearch.action.search.SearchType;
import org.elasticsearch.action.suggest.SuggestAction;
import org.elasticsearch.action.suggest.SuggestRequest;
import org.elasticsearch.action.support.QuerySourceBuilder;
import org.elasticsearch.action.termvectors.MultiTermVectorsAction;
import org.elasticsearch.action.termvectors.MultiTermVectorsRequest;
import org.elasticsearch.action.termvectors.TermVectorsAction;
import org.elasticsearch.action.termvectors.TermVectorsRequest;
import org.elasticsearch.action.update.UpdateAction;
import org.elasticsearch.action.update.UpdateRequest;
import org.elasticsearch.action.update.UpdateResponse;
import org.elasticsearch.cluster.metadata.IndexNameExpressionResolver;
import org.elasticsearch.common.inject.Inject;
import org.elasticsearch.common.settings.Settings;
import org.elasticsearch.index.query.QueryBuilders;
import org.elasticsearch.plugins.Plugin;
import org.elasticsearch.script.Script;
import org.elasticsearch.script.groovy.GroovyPlugin;
import org.elasticsearch.search.action.SearchServiceTransportAction;
import org.elasticsearch.test.ESIntegTestCase;
import org.elasticsearch.test.ESIntegTestCase.ClusterScope;
import org.elasticsearch.test.ESIntegTestCase.Scope;
import org.elasticsearch.threadpool.ThreadPool;
import org.elasticsearch.transport.Transport;
import org.elasticsearch.transport.TransportChannel;
import org.elasticsearch.transport.TransportModule;
import org.elasticsearch.transport.TransportRequest;
import org.elasticsearch.transport.TransportRequestHandler;
import org.elasticsearch.transport.TransportService;
import org.junit.After;
import org.junit.Before;

import java.util.ArrayList;
import java.util.Arrays;
import java.util.Collection;
import java.util.Collections;
import java.util.HashMap;
import java.util.HashSet;
import java.util.List;
import java.util.Map;
import java.util.Set;
import java.util.function.Supplier;

import static org.elasticsearch.test.hamcrest.ElasticsearchAssertions.assertAcked;
import static org.elasticsearch.test.hamcrest.ElasticsearchAssertions.assertNoFailures;
import static org.hamcrest.Matchers.emptyIterable;
import static org.hamcrest.Matchers.equalTo;
import static org.hamcrest.Matchers.greaterThan;
import static org.hamcrest.Matchers.hasItem;
import static org.hamcrest.Matchers.instanceOf;

@ClusterScope(scope = Scope.SUITE, numClientNodes = 1, minNumDataNodes = 2)
public class IndicesRequestTests extends ESIntegTestCase {
    private final List<String> indices = new ArrayList<>();

    @Override
    protected int minimumNumberOfShards() {
        //makes sure that a reduce is always needed when searching
        return 2;
    }

    @Override
    protected int minimumNumberOfReplicas() {
        //makes sure that write operations get sent to the replica as well
        //so we are able to intercept those messages and check them
        return 1;
    }

    @Override
    protected Settings nodeSettings(int ordinal) {
        // must set this independently of the plugin so it overrides MockTransportService
        return Settings.builder().put(super.nodeSettings(ordinal))
            .put(TransportModule.TRANSPORT_SERVICE_TYPE_KEY, "intercepting").build();
    }

    @Override
    protected Collection<Class<? extends Plugin>> nodePlugins() {
        return pluginList(InterceptingTransportService.TestPlugin.class, GroovyPlugin.class);
    }

    @Before
    public void setup() {
        int numIndices = iterations(1, 5);
        for (int i = 0; i < numIndices; i++) {
            indices.add("test" + i);
        }
        for (String index : indices) {
            assertAcked(prepareCreate(index).addAlias(new Alias(index + "-alias")));
        }
        ensureGreen();
    }

    @After
    public void cleanUp() {
        assertAllRequestsHaveBeenConsumed();
        indices.clear();
    }

    public void testGetFieldMappings() {
        String getFieldMappingsShardAction = GetFieldMappingsAction.NAME + "[index][s]";
        interceptTransportActions(getFieldMappingsShardAction);

        GetFieldMappingsRequest getFieldMappingsRequest = new GetFieldMappingsRequest();
        getFieldMappingsRequest.indices(randomIndicesOrAliases());
        internalCluster().clientNodeClient().admin().indices().getFieldMappings(getFieldMappingsRequest).actionGet();

        clearInterceptedActions();
        assertSameIndices(getFieldMappingsRequest, getFieldMappingsShardAction);
    }

    public void testAnalyze() {
        String analyzeShardAction = AnalyzeAction.NAME + "[s]";
        interceptTransportActions(analyzeShardAction);

        AnalyzeRequest analyzeRequest = new AnalyzeRequest(randomIndexOrAlias());
        analyzeRequest.text("text");
        internalCluster().clientNodeClient().admin().indices().analyze(analyzeRequest).actionGet();

        clearInterceptedActions();
        assertSameIndices(analyzeRequest, analyzeShardAction);
    }

    public void testIndex() {
        String[] indexShardActions = new String[]{IndexAction.NAME, IndexAction.NAME + "[r]"};
        interceptTransportActions(indexShardActions);

        IndexRequest indexRequest = new IndexRequest(randomIndexOrAlias(), "type", "id").source("field", "value");
        internalCluster().clientNodeClient().index(indexRequest).actionGet();

        clearInterceptedActions();
        assertSameIndices(indexRequest, indexShardActions);
    }

    public void testDelete() {
        String[] deleteShardActions = new String[]{DeleteAction.NAME, DeleteAction.NAME + "[r]"};
        interceptTransportActions(deleteShardActions);

        DeleteRequest deleteRequest = new DeleteRequest(randomIndexOrAlias(), "type", "id");
        internalCluster().clientNodeClient().delete(deleteRequest).actionGet();

        clearInterceptedActions();
        assertSameIndices(deleteRequest, deleteShardActions);
    }

    public void testUpdate() {
        //update action goes to the primary, index op gets executed locally, then replicated
        String[] updateShardActions = new String[]{UpdateAction.NAME + "[s]", IndexAction.NAME + "[r]"};
        interceptTransportActions(updateShardActions);

        String indexOrAlias = randomIndexOrAlias();
        client().prepareIndex(indexOrAlias, "type", "id").setSource("field", "value").get();
        UpdateRequest updateRequest = new UpdateRequest(indexOrAlias, "type", "id").doc("field1", "value1");
        UpdateResponse updateResponse = internalCluster().clientNodeClient().update(updateRequest).actionGet();
        assertThat(updateResponse.isCreated(), equalTo(false));

        clearInterceptedActions();
        assertSameIndices(updateRequest, updateShardActions);
    }

    public void testUpdateUpsert() {
        //update action goes to the primary, index op gets executed locally, then replicated
        String[] updateShardActions = new String[]{UpdateAction.NAME + "[s]", IndexAction.NAME + "[r]"};
        interceptTransportActions(updateShardActions);

        String indexOrAlias = randomIndexOrAlias();
        UpdateRequest updateRequest = new UpdateRequest(indexOrAlias, "type", "id").upsert("field", "value").doc("field1", "value1");
        UpdateResponse updateResponse = internalCluster().clientNodeClient().update(updateRequest).actionGet();
        assertThat(updateResponse.isCreated(), equalTo(true));

        clearInterceptedActions();
        assertSameIndices(updateRequest, updateShardActions);
    }

    public void testUpdateDelete() {
        //update action goes to the primary, delete op gets executed locally, then replicated
        String[] updateShardActions = new String[]{UpdateAction.NAME + "[s]", DeleteAction.NAME + "[r]"};
        interceptTransportActions(updateShardActions);

        String indexOrAlias = randomIndexOrAlias();
        client().prepareIndex(indexOrAlias, "type", "id").setSource("field", "value").get();
        UpdateRequest updateRequest = new UpdateRequest(indexOrAlias, "type", "id").script(new Script("ctx.op='delete'"));
        UpdateResponse updateResponse = internalCluster().clientNodeClient().update(updateRequest).actionGet();
        assertThat(updateResponse.isCreated(), equalTo(false));

        clearInterceptedActions();
        assertSameIndices(updateRequest, updateShardActions);
    }

    public void testBulk() {
        String[] bulkShardActions = new String[]{BulkAction.NAME + "[s]", BulkAction.NAME + "[s][r]"};
        interceptTransportActions(bulkShardActions);

        List<String> indices = new ArrayList<>();
        BulkRequest bulkRequest = new BulkRequest();
        int numIndexRequests = iterations(1, 10);
        for (int i = 0; i < numIndexRequests; i++) {
            String indexOrAlias = randomIndexOrAlias();
            bulkRequest.add(new IndexRequest(indexOrAlias, "type", "id").source("field", "value"));
            indices.add(indexOrAlias);
        }
        int numDeleteRequests = iterations(1, 10);
        for (int i = 0; i < numDeleteRequests; i++) {
            String indexOrAlias = randomIndexOrAlias();
            bulkRequest.add(new DeleteRequest(indexOrAlias, "type", "id"));
            indices.add(indexOrAlias);
        }
        int numUpdateRequests = iterations(1, 10);
        for (int i = 0; i < numUpdateRequests; i++) {
            String indexOrAlias = randomIndexOrAlias();
            bulkRequest.add(new UpdateRequest(indexOrAlias, "type", "id").doc("field1", "value1"));
            indices.add(indexOrAlias);
        }

        internalCluster().clientNodeClient().bulk(bulkRequest).actionGet();

        clearInterceptedActions();
        assertIndicesSubset(indices, bulkShardActions);
    }

    public void testGet() {
        String getShardAction = GetAction.NAME + "[s]";
        interceptTransportActions(getShardAction);

        GetRequest getRequest = new GetRequest(randomIndexOrAlias(), "type", "id");
        internalCluster().clientNodeClient().get(getRequest).actionGet();

        clearInterceptedActions();
        assertSameIndices(getRequest, getShardAction);
    }

    public void testExplain() {
        String explainShardAction = ExplainAction.NAME + "[s]";
        interceptTransportActions(explainShardAction);

        ExplainRequest explainRequest = new ExplainRequest(randomIndexOrAlias(), "type", "id").source(new QuerySourceBuilder().setQuery(QueryBuilders.matchAllQuery()));
        internalCluster().clientNodeClient().explain(explainRequest).actionGet();

        clearInterceptedActions();
        assertSameIndices(explainRequest, explainShardAction);
    }

    public void testTermVector() {
        String termVectorShardAction = TermVectorsAction.NAME + "[s]";
        interceptTransportActions(termVectorShardAction);

        TermVectorsRequest termVectorsRequest = new TermVectorsRequest(randomIndexOrAlias(), "type", "id");
        internalCluster().clientNodeClient().termVectors(termVectorsRequest).actionGet();

        clearInterceptedActions();
        assertSameIndices(termVectorsRequest, termVectorShardAction);
    }

    public void testMultiTermVector() {
        String multiTermVectorsShardAction = MultiTermVectorsAction.NAME + "[shard][s]";
        interceptTransportActions(multiTermVectorsShardAction);

        List<String> indices = new ArrayList<>();
        MultiTermVectorsRequest multiTermVectorsRequest = new MultiTermVectorsRequest();
        int numDocs = iterations(1, 30);
        for (int i = 0; i < numDocs; i++) {
            String indexOrAlias = randomIndexOrAlias();
            multiTermVectorsRequest.add(indexOrAlias, "type", Integer.toString(i));
            indices.add(indexOrAlias);
        }
        internalCluster().clientNodeClient().multiTermVectors(multiTermVectorsRequest).actionGet();

        clearInterceptedActions();
        assertIndicesSubset(indices, multiTermVectorsShardAction);
    }

    public void testMultiGet() {
        String multiGetShardAction = MultiGetAction.NAME + "[shard][s]";
        interceptTransportActions(multiGetShardAction);

        List<String> indices = new ArrayList<>();
        MultiGetRequest multiGetRequest = new MultiGetRequest();
        int numDocs = iterations(1, 30);
        for (int i = 0; i < numDocs; i++) {
            String indexOrAlias = randomIndexOrAlias();
            multiGetRequest.add(indexOrAlias, "type", Integer.toString(i));
            indices.add(indexOrAlias);
        }
        internalCluster().clientNodeClient().multiGet(multiGetRequest).actionGet();

        clearInterceptedActions();
        assertIndicesSubset(indices, multiGetShardAction);
    }

    public void testExists() {
        String existsShardAction = ExistsAction.NAME + "[s]";
        interceptTransportActions(existsShardAction);

        ExistsRequest existsRequest = new ExistsRequest(randomIndicesOrAliases());
        internalCluster().clientNodeClient().exists(existsRequest).actionGet();

        clearInterceptedActions();
        assertSameIndices(existsRequest, existsShardAction);
    }

    public void testFlush() {
        String[] indexShardActions = new String[]{TransportShardFlushAction.NAME + "[r]", TransportShardFlushAction.NAME};
        interceptTransportActions(indexShardActions);

        FlushRequest flushRequest = new FlushRequest(randomIndicesOrAliases());
        internalCluster().clientNodeClient().admin().indices().flush(flushRequest).actionGet();

        clearInterceptedActions();
        String[] indices = new IndexNameExpressionResolver(Settings.EMPTY).concreteIndices(client().admin().cluster().prepareState().get().getState(), flushRequest);
        assertIndicesSubset(Arrays.asList(indices), indexShardActions);
    }

<<<<<<< HEAD
    public void testOptimize() {
        String optimizeShardAction = OptimizeAction.NAME + "[n]";
        interceptTransportActions(optimizeShardAction);
=======
    @Test
    public void testForceMerge() {
        String mergeShardAction = ForceMergeAction.NAME + "[n]";
        interceptTransportActions(mergeShardAction);
>>>>>>> bf7f5caf

        ForceMergeRequest mergeRequest = new ForceMergeRequest(randomIndicesOrAliases());
        internalCluster().clientNodeClient().admin().indices().forceMerge(mergeRequest).actionGet();

        clearInterceptedActions();
        assertSameIndices(mergeRequest, mergeShardAction);
    }

    public void testRefresh() {
        String[] indexShardActions = new String[]{TransportShardRefreshAction.NAME + "[r]", TransportShardRefreshAction.NAME};
        interceptTransportActions(indexShardActions);

        RefreshRequest refreshRequest = new RefreshRequest(randomIndicesOrAliases());
        internalCluster().clientNodeClient().admin().indices().refresh(refreshRequest).actionGet();

        clearInterceptedActions();
        String[] indices = new IndexNameExpressionResolver(Settings.EMPTY).concreteIndices(client().admin().cluster().prepareState().get().getState(), refreshRequest);
        assertIndicesSubset(Arrays.asList(indices), indexShardActions);
    }

    public void testClearCache() {
        String clearCacheAction = ClearIndicesCacheAction.NAME + "[n]";
        interceptTransportActions(clearCacheAction);

        ClearIndicesCacheRequest clearIndicesCacheRequest = new ClearIndicesCacheRequest(randomIndicesOrAliases());
        internalCluster().clientNodeClient().admin().indices().clearCache(clearIndicesCacheRequest).actionGet();

        clearInterceptedActions();
        assertSameIndices(clearIndicesCacheRequest, clearCacheAction);
    }

    public void testRecovery() {
        String recoveryAction = RecoveryAction.NAME + "[n]";
        interceptTransportActions(recoveryAction);

        RecoveryRequest recoveryRequest = new RecoveryRequest(randomIndicesOrAliases());
        internalCluster().clientNodeClient().admin().indices().recoveries(recoveryRequest).actionGet();

        clearInterceptedActions();
        assertSameIndices(recoveryRequest, recoveryAction);
    }

    public void testSegments() {
        String segmentsAction = IndicesSegmentsAction.NAME + "[n]";
        interceptTransportActions(segmentsAction);

        IndicesSegmentsRequest segmentsRequest = new IndicesSegmentsRequest(randomIndicesOrAliases());
        internalCluster().clientNodeClient().admin().indices().segments(segmentsRequest).actionGet();

        clearInterceptedActions();
        assertSameIndices(segmentsRequest, segmentsAction);
    }

    public void testIndicesStats() {
        String indicesStats = IndicesStatsAction.NAME + "[n]";
        interceptTransportActions(indicesStats);

        IndicesStatsRequest indicesStatsRequest = new IndicesStatsRequest().indices(randomIndicesOrAliases());
        internalCluster().clientNodeClient().admin().indices().stats(indicesStatsRequest).actionGet();

        clearInterceptedActions();
        assertSameIndices(indicesStatsRequest, indicesStats);
    }

    public void testSuggest() {
        String suggestAction = SuggestAction.NAME + "[s]";
        interceptTransportActions(suggestAction);

        SuggestRequest suggestRequest = new SuggestRequest(randomIndicesOrAliases());
        internalCluster().clientNodeClient().suggest(suggestRequest).actionGet();

        clearInterceptedActions();
        assertSameIndices(suggestRequest, suggestAction);
    }

    public void testValidateQuery() {
        String validateQueryShardAction = ValidateQueryAction.NAME + "[s]";
        interceptTransportActions(validateQueryShardAction);

        ValidateQueryRequest validateQueryRequest = new ValidateQueryRequest(randomIndicesOrAliases());
        internalCluster().clientNodeClient().admin().indices().validateQuery(validateQueryRequest).actionGet();

        clearInterceptedActions();
        assertSameIndices(validateQueryRequest, validateQueryShardAction);
    }

    public void testPercolate() {
        String percolateShardAction = PercolateAction.NAME + "[s]";
        interceptTransportActions(percolateShardAction);

        client().prepareIndex("test-get", "type", "1").setSource("field","value").get();

        PercolateRequest percolateRequest = new PercolateRequest().indices(randomIndicesOrAliases()).documentType("type");
        if (randomBoolean()) {
            percolateRequest.getRequest(new GetRequest("test-get", "type", "1"));
        } else {
            percolateRequest.source("\"field\":\"value\"");
        }
        internalCluster().clientNodeClient().percolate(percolateRequest).actionGet();

        clearInterceptedActions();
        assertSameIndices(percolateRequest, percolateShardAction);
    }

    public void testMultiPercolate() {
        String multiPercolateShardAction = MultiPercolateAction.NAME + "[shard][s]";
        interceptTransportActions(multiPercolateShardAction);

        client().prepareIndex("test-get", "type", "1").setSource("field", "value").get();

        MultiPercolateRequest multiPercolateRequest = new MultiPercolateRequest();
        List<String> indices = new ArrayList<>();
        int numRequests = iterations(1, 30);
        for (int i = 0; i < numRequests; i++) {
            String[] indicesOrAliases = randomIndicesOrAliases();
            Collections.addAll(indices, indicesOrAliases);
            PercolateRequest percolateRequest = new PercolateRequest().indices(indicesOrAliases).documentType("type");
            if (randomBoolean()) {
                percolateRequest.getRequest(new GetRequest("test-get", "type", "1"));
            } else {
                percolateRequest.source("\"field\":\"value\"");
            }
            multiPercolateRequest.add(percolateRequest);
        }

        internalCluster().clientNodeClient().multiPercolate(multiPercolateRequest).actionGet();

        clearInterceptedActions();
        assertIndicesSubset(indices, multiPercolateShardAction);
    }

    public void testOpenIndex() {
        interceptTransportActions(OpenIndexAction.NAME);

        OpenIndexRequest openIndexRequest = new OpenIndexRequest(randomUniqueIndicesOrAliases());
        internalCluster().clientNodeClient().admin().indices().open(openIndexRequest).actionGet();

        clearInterceptedActions();
        assertSameIndices(openIndexRequest, OpenIndexAction.NAME);
    }

    public void testCloseIndex() {
        interceptTransportActions(CloseIndexAction.NAME);

        CloseIndexRequest closeIndexRequest = new CloseIndexRequest(randomUniqueIndicesOrAliases());
        internalCluster().clientNodeClient().admin().indices().close(closeIndexRequest).actionGet();

        clearInterceptedActions();
        assertSameIndices(closeIndexRequest, CloseIndexAction.NAME);
    }

    public void testDeleteIndex() {
        interceptTransportActions(DeleteIndexAction.NAME);

        String[] randomIndicesOrAliases = randomUniqueIndicesOrAliases();
        DeleteIndexRequest deleteIndexRequest = new DeleteIndexRequest(randomIndicesOrAliases);
        assertAcked(internalCluster().clientNodeClient().admin().indices().delete(deleteIndexRequest).actionGet());

        clearInterceptedActions();
        assertSameIndices(deleteIndexRequest, DeleteIndexAction.NAME);
    }

    public void testGetMappings() {
        interceptTransportActions(GetMappingsAction.NAME);

        GetMappingsRequest getMappingsRequest = new GetMappingsRequest().indices(randomIndicesOrAliases());
        internalCluster().clientNodeClient().admin().indices().getMappings(getMappingsRequest).actionGet();

        clearInterceptedActions();
        assertSameIndices(getMappingsRequest, GetMappingsAction.NAME);
    }

    public void testPutMapping() {
        interceptTransportActions(PutMappingAction.NAME);

        PutMappingRequest putMappingRequest = new PutMappingRequest(randomUniqueIndicesOrAliases()).type("type").source("field", "type=string");
        internalCluster().clientNodeClient().admin().indices().putMapping(putMappingRequest).actionGet();

        clearInterceptedActions();
        assertSameIndices(putMappingRequest, PutMappingAction.NAME);
    }

    public void testGetSettings() {
        interceptTransportActions(GetSettingsAction.NAME);

        GetSettingsRequest getSettingsRequest = new GetSettingsRequest().indices(randomIndicesOrAliases());
        internalCluster().clientNodeClient().admin().indices().getSettings(getSettingsRequest).actionGet();

        clearInterceptedActions();
        assertSameIndices(getSettingsRequest, GetSettingsAction.NAME);
    }

    public void testUpdateSettings() {
        interceptTransportActions(UpdateSettingsAction.NAME);

        UpdateSettingsRequest updateSettingsRequest = new UpdateSettingsRequest(randomIndicesOrAliases()).settings(Settings.builder().put("refresh_interval", -1));
        internalCluster().clientNodeClient().admin().indices().updateSettings(updateSettingsRequest).actionGet();

        clearInterceptedActions();
        assertSameIndices(updateSettingsRequest, UpdateSettingsAction.NAME);
    }

    public void testSearchQueryThenFetch() throws Exception {
        interceptTransportActions(SearchServiceTransportAction.QUERY_ACTION_NAME,
                SearchServiceTransportAction.FETCH_ID_ACTION_NAME, SearchServiceTransportAction.FREE_CONTEXT_ACTION_NAME);

        String[] randomIndicesOrAliases = randomIndicesOrAliases();
        for (int i = 0; i < randomIndicesOrAliases.length; i++) {
            client().prepareIndex(randomIndicesOrAliases[i], "type", "id-" + i).setSource("field", "value").get();
        }
        refresh();

        SearchRequest searchRequest = new SearchRequest(randomIndicesOrAliases).searchType(SearchType.QUERY_THEN_FETCH);
        SearchResponse searchResponse = internalCluster().clientNodeClient().search(searchRequest).actionGet();
        assertNoFailures(searchResponse);
        assertThat(searchResponse.getHits().totalHits(), greaterThan(0l));

        clearInterceptedActions();
        assertSameIndices(searchRequest, SearchServiceTransportAction.QUERY_ACTION_NAME, SearchServiceTransportAction.FETCH_ID_ACTION_NAME);
        //free context messages are not necessarily sent, but if they are, check their indices
        assertSameIndicesOptionalRequests(searchRequest, SearchServiceTransportAction.FREE_CONTEXT_ACTION_NAME);
    }

    public void testSearchDfsQueryThenFetch() throws Exception {
        interceptTransportActions(SearchServiceTransportAction.DFS_ACTION_NAME, SearchServiceTransportAction.QUERY_ID_ACTION_NAME,
                SearchServiceTransportAction.FETCH_ID_ACTION_NAME, SearchServiceTransportAction.FREE_CONTEXT_ACTION_NAME);

        String[] randomIndicesOrAliases = randomIndicesOrAliases();
        for (int i = 0; i < randomIndicesOrAliases.length; i++) {
            client().prepareIndex(randomIndicesOrAliases[i], "type", "id-" + i).setSource("field", "value").get();
        }
        refresh();

        SearchRequest searchRequest = new SearchRequest(randomIndicesOrAliases).searchType(SearchType.DFS_QUERY_THEN_FETCH);
        SearchResponse searchResponse = internalCluster().clientNodeClient().search(searchRequest).actionGet();
        assertNoFailures(searchResponse);
        assertThat(searchResponse.getHits().totalHits(), greaterThan(0l));

        clearInterceptedActions();
        assertSameIndices(searchRequest, SearchServiceTransportAction.DFS_ACTION_NAME, SearchServiceTransportAction.QUERY_ID_ACTION_NAME,
                SearchServiceTransportAction.FETCH_ID_ACTION_NAME);
        //free context messages are not necessarily sent, but if they are, check their indices
        assertSameIndicesOptionalRequests(searchRequest, SearchServiceTransportAction.FREE_CONTEXT_ACTION_NAME);
    }

    public void testSearchQueryAndFetch() throws Exception {
        interceptTransportActions(SearchServiceTransportAction.QUERY_FETCH_ACTION_NAME,
                SearchServiceTransportAction.FREE_CONTEXT_ACTION_NAME);

        String[] randomIndicesOrAliases = randomIndicesOrAliases();
        for (int i = 0; i < randomIndicesOrAliases.length; i++) {
            client().prepareIndex(randomIndicesOrAliases[i], "type", "id-" + i).setSource("field", "value").get();
        }
        refresh();

        SearchRequest searchRequest = new SearchRequest(randomIndicesOrAliases).searchType(SearchType.QUERY_AND_FETCH);
        SearchResponse searchResponse = internalCluster().clientNodeClient().search(searchRequest).actionGet();
        assertNoFailures(searchResponse);
        assertThat(searchResponse.getHits().totalHits(), greaterThan(0l));

        clearInterceptedActions();
        assertSameIndices(searchRequest, SearchServiceTransportAction.QUERY_FETCH_ACTION_NAME);
        //free context messages are not necessarily sent, but if they are, check their indices
        assertSameIndicesOptionalRequests(searchRequest, SearchServiceTransportAction.FREE_CONTEXT_ACTION_NAME);
    }

    public void testSearchDfsQueryAndFetch() throws Exception {
        interceptTransportActions(SearchServiceTransportAction.QUERY_QUERY_FETCH_ACTION_NAME,
                SearchServiceTransportAction.FREE_CONTEXT_ACTION_NAME);

        String[] randomIndicesOrAliases = randomIndicesOrAliases();
        for (int i = 0; i < randomIndicesOrAliases.length; i++) {
            client().prepareIndex(randomIndicesOrAliases[i], "type", "id-" + i).setSource("field", "value").get();
        }
        refresh();

        SearchRequest searchRequest = new SearchRequest(randomIndicesOrAliases).searchType(SearchType.DFS_QUERY_AND_FETCH);
        SearchResponse searchResponse = internalCluster().clientNodeClient().search(searchRequest).actionGet();
        assertNoFailures(searchResponse);
        assertThat(searchResponse.getHits().totalHits(), greaterThan(0l));

        clearInterceptedActions();
        assertSameIndices(searchRequest, SearchServiceTransportAction.QUERY_QUERY_FETCH_ACTION_NAME);
        //free context messages are not necessarily sent, but if they are, check their indices
        assertSameIndicesOptionalRequests(searchRequest, SearchServiceTransportAction.FREE_CONTEXT_ACTION_NAME);
    }

    private static void assertSameIndices(IndicesRequest originalRequest, String... actions) {
        assertSameIndices(originalRequest, false, actions);
    }

    private static void assertSameIndicesOptionalRequests(IndicesRequest originalRequest, String... actions) {
        assertSameIndices(originalRequest, true, actions);
    }

    private static void assertSameIndices(IndicesRequest originalRequest, boolean optional, String... actions) {
        for (String action : actions) {
            List<TransportRequest> requests = consumeTransportRequests(action);
            if (!optional) {
                assertThat("no internal requests intercepted for action [" + action + "]", requests.size(), greaterThan(0));
            }
            for (TransportRequest internalRequest : requests) {
                assertThat(internalRequest, instanceOf(IndicesRequest.class));
                assertThat(internalRequest.getClass().getName(), ((IndicesRequest)internalRequest).indices(), equalTo(originalRequest.indices()));
                assertThat(((IndicesRequest)internalRequest).indicesOptions(), equalTo(originalRequest.indicesOptions()));
            }
        }
    }

    private static void assertSameIndicesOptionalRequests(String[] indices, String... actions) {
        assertSameIndices(indices, true, actions);
    }

    private static void assertSameIndices(String[] indices, boolean optional, String... actions) {
        for (String action : actions) {
            List<TransportRequest> requests = consumeTransportRequests(action);
            if (!optional) {
                assertThat("no internal requests intercepted for action [" + action + "]", requests.size(), greaterThan(0));
            }
            for (TransportRequest internalRequest : requests) {
                assertThat(internalRequest, instanceOf(IndicesRequest.class));
                assertThat(internalRequest.getClass().getName(), ((IndicesRequest)internalRequest).indices(), equalTo(indices));
            }
        }
    }

    private static void assertIndicesSubset(List<String> indices, String... actions) {
        //indices returned by each bulk shard request need to be a subset of the original indices
        for (String action : actions) {
            List<TransportRequest> requests = consumeTransportRequests(action);
            assertThat("no internal requests intercepted for action [" + action + "]", requests.size(), greaterThan(0));
            for (TransportRequest internalRequest : requests) {
                assertThat(internalRequest, instanceOf(IndicesRequest.class));
                for (String index : ((IndicesRequest) internalRequest).indices()) {
                    assertThat(indices, hasItem(index));
                }
            }
        }
    }

    private String randomIndexOrAlias() {
        String index = randomFrom(indices);
        if (randomBoolean()) {
            return index + "-alias";
        } else {
            return index;
        }
    }

    private String[] randomIndicesOrAliases() {
        int count = randomIntBetween(1, indices.size() * 2); //every index has an alias
        String[] indices = new String[count];
        for (int i = 0; i < count; i++) {
            indices[i] = randomIndexOrAlias();
        }
        return indices;
    }

    private String[] randomUniqueIndicesOrAliases() {
        Set<String> uniqueIndices = new HashSet<>();
        int count = randomIntBetween(1, this.indices.size());
        while (uniqueIndices.size() < count) {
            uniqueIndices.add(randomFrom(this.indices));
        }
        String[] indices = new String[count];
        int i = 0;
        for (String index : uniqueIndices) {
            indices[i++] = randomBoolean() ? index + "-alias" : index;
        }
        return indices;
    }

    private static void assertAllRequestsHaveBeenConsumed() {
        Iterable<TransportService> transportServices = internalCluster().getInstances(TransportService.class);
        for (TransportService transportService : transportServices) {
            assertThat(((InterceptingTransportService)transportService).requests.entrySet(), emptyIterable());
        }
    }

    private static void clearInterceptedActions() {
        Iterable<TransportService> transportServices = internalCluster().getInstances(TransportService.class);
        for (TransportService transportService : transportServices) {
            ((InterceptingTransportService) transportService).clearInterceptedActions();
        }
    }

    private static void interceptTransportActions(String... actions) {
        Iterable<TransportService> transportServices = internalCluster().getInstances(TransportService.class);
        for (TransportService transportService : transportServices) {
            ((InterceptingTransportService) transportService).interceptTransportActions(actions);
        }
    }

    private static List<TransportRequest> consumeTransportRequests(String action) {
        List<TransportRequest> requests = new ArrayList<>();
        Iterable<TransportService> transportServices = internalCluster().getInstances(TransportService.class);
        for (TransportService transportService : transportServices) {
            List<TransportRequest> transportRequests = ((InterceptingTransportService) transportService).consumeRequests(action);
            if (transportRequests != null) {
                requests.addAll(transportRequests);
            }
        }
        return requests;
    }

    public static class InterceptingTransportService extends TransportService {

        public static class TestPlugin extends Plugin {
            @Override
            public String name() {
                return "intercepting-transport-service";
            }
            @Override
            public String description() {
                return "an intercepting transport service for testing";
            }
            public void onModule(TransportModule transportModule) {
                transportModule.addTransportService("intercepting", InterceptingTransportService.class);
            }
        }

        private final Set<String> actions = new HashSet<>();

        private final Map<String, List<TransportRequest>> requests = new HashMap<>();

        @Inject
        public InterceptingTransportService(Settings settings, Transport transport, ThreadPool threadPool) {
            super(settings, transport, threadPool);
        }

        synchronized List<TransportRequest> consumeRequests(String action) {
            return requests.remove(action);
        }

        synchronized void interceptTransportActions(String... actions) {
            Collections.addAll(this.actions, actions);
        }

        synchronized void clearInterceptedActions() {
            actions.clear();
        }

        @Override
        public <Request extends TransportRequest> void registerRequestHandler(String action, Supplier<Request> request, String executor, boolean forceExecution, TransportRequestHandler<Request> handler) {
            super.registerRequestHandler(action, request, executor, forceExecution, new InterceptingRequestHandler(action, handler));
        }

        @Override
        public <Request extends TransportRequest> void registerRequestHandler(String action, Supplier<Request> requestFactory, String executor, TransportRequestHandler<Request> handler) {
            super.registerRequestHandler(action, requestFactory, executor, new InterceptingRequestHandler(action, handler));
        }

        private class InterceptingRequestHandler implements TransportRequestHandler {

            private final TransportRequestHandler requestHandler;
            private final String action;

            InterceptingRequestHandler(String action, TransportRequestHandler requestHandler) {
                this.requestHandler = requestHandler;
                this.action = action;
            }

            @Override
            public void messageReceived(TransportRequest request, TransportChannel channel) throws Exception {
                synchronized (InterceptingTransportService.this) {
                    if (actions.contains(action)) {
                        List<TransportRequest> requestList = requests.get(action);
                        if (requestList == null) {
                            requestList = new ArrayList<>();
                            requestList.add(request);
                            requests.put(action, requestList);
                        } else {
                            requestList.add(request);
                        }
                    }
                }
                requestHandler.messageReceived(request, channel);
            }
        }
    }
}<|MERGE_RESOLUTION|>--- conflicted
+++ resolved
@@ -386,16 +386,9 @@
         assertIndicesSubset(Arrays.asList(indices), indexShardActions);
     }
 
-<<<<<<< HEAD
-    public void testOptimize() {
-        String optimizeShardAction = OptimizeAction.NAME + "[n]";
-        interceptTransportActions(optimizeShardAction);
-=======
-    @Test
     public void testForceMerge() {
         String mergeShardAction = ForceMergeAction.NAME + "[n]";
         interceptTransportActions(mergeShardAction);
->>>>>>> bf7f5caf
 
         ForceMergeRequest mergeRequest = new ForceMergeRequest(randomIndicesOrAliases());
         internalCluster().clientNodeClient().admin().indices().forceMerge(mergeRequest).actionGet();
