--- conflicted
+++ resolved
@@ -94,10 +94,6 @@
 public class RelocationIT extends ESIntegTestCase {
     private final TimeValue ACCEPTABLE_RELOCATION_TIME = new TimeValue(5, TimeUnit.MINUTES);
 
-<<<<<<< HEAD
-
-=======
->>>>>>> c04c7c16
     @Override
     protected Collection<Class<? extends Plugin>> nodePlugins() {
         return pluginList(MockTransportService.TestPlugin.class, MockIndexEventListener.TestPlugin.class);
