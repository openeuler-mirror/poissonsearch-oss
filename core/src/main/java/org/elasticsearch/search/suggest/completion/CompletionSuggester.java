--- conflicted
+++ resolved
@@ -53,11 +53,7 @@
 
 public class CompletionSuggester extends Suggester<CompletionSuggestionContext> {
 
-<<<<<<< HEAD
-    static final CompletionSuggester PROTOTYPE = new CompletionSuggester();
-=======
     public static final CompletionSuggester PROTOTYPE = new CompletionSuggester();
->>>>>>> 9077e740
 
     @Override
     public SuggestContextParser getContextParser() {
