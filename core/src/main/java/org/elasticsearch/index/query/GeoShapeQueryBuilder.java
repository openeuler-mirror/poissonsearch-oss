--- conflicted
+++ resolved
@@ -449,16 +449,10 @@
             out.writeOptionalString(indexedShapePath);
         }
         relation.writeTo(out);
-<<<<<<< HEAD
-        boolean hasStrategy = strategy != null;
-        out.writeBoolean(hasStrategy);
-        if (hasStrategy) {
-=======
         if (strategy == null) {
             out.writeBoolean(false);
         } else {
             out.writeBoolean(true);
->>>>>>> 85619b13
             strategy.writeTo(out);
         }
     }
