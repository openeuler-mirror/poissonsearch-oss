/*
 * Licensed to Elasticsearch under one or more contributor
 * license agreements. See the NOTICE file distributed with
 * this work for additional information regarding copyright
 * ownership. Elasticsearch licenses this file to you under
 * the Apache License, Version 2.0 (the "License"); you may
 * not use this file except in compliance with the License.
 * You may obtain a copy of the License at
 *
 *    http://www.apache.org/licenses/LICENSE-2.0
 *
 * Unless required by applicable law or agreed to in writing,
 * software distributed under the License is distributed on an
 * "AS IS" BASIS, WITHOUT WARRANTIES OR CONDITIONS OF ANY
 * KIND, either express or implied.  See the License for the
 * specific language governing permissions and limitations
 * under the License.
 */

package org.elasticsearch.index.query;

import org.apache.lucene.search.Query;
import org.apache.lucene.util.CloseableThreadLocal;
import org.elasticsearch.Version;
import org.elasticsearch.action.support.IndicesOptions;
import org.elasticsearch.client.Client;
import org.elasticsearch.cluster.ClusterService;
import org.elasticsearch.cluster.metadata.IndexNameExpressionResolver;
import org.elasticsearch.common.Nullable;
import org.elasticsearch.common.ParseFieldMatcher;
import org.elasticsearch.common.ParsingException;
import org.elasticsearch.common.bytes.BytesReference;
import org.elasticsearch.common.inject.Inject;
import org.elasticsearch.common.lucene.search.Queries;
import org.elasticsearch.common.regex.Regex;
import org.elasticsearch.common.settings.Settings;
import org.elasticsearch.common.xcontent.XContentFactory;
import org.elasticsearch.common.xcontent.XContentHelper;
import org.elasticsearch.common.xcontent.XContentParser;
import org.elasticsearch.index.AbstractIndexComponent;
import org.elasticsearch.index.Index;
import org.elasticsearch.index.analysis.AnalysisService;
import org.elasticsearch.index.cache.IndexCache;
import org.elasticsearch.index.cache.bitset.BitsetFilterCache;
import org.elasticsearch.index.fielddata.IndexFieldDataService;
import org.elasticsearch.index.mapper.MapperService;
import org.elasticsearch.index.mapper.internal.AllFieldMapper;
import org.elasticsearch.index.query.support.InnerHitsQueryParserHelper;
import org.elasticsearch.index.settings.IndexSettings;
import org.elasticsearch.index.similarity.SimilarityService;
import org.elasticsearch.indices.query.IndicesQueriesRegistry;
import org.elasticsearch.script.ScriptService;

import java.io.IOException;

public class IndexQueryParserService extends AbstractIndexComponent {

    public static final String DEFAULT_FIELD = "index.query.default_field";
    public static final String QUERY_STRING_LENIENT = "index.query_string.lenient";
    public static final String QUERY_STRING_ANALYZE_WILDCARD = "indices.query.query_string.analyze_wildcard";
    public static final String QUERY_STRING_ALLOW_LEADING_WILDCARD = "indices.query.query_string.allowLeadingWildcard";
    public static final String PARSE_STRICT = "index.query.parse.strict";
    public static final String ALLOW_UNMAPPED = "index.query.parse.allow_unmapped_fields";
    private final InnerHitsQueryParserHelper innerHitsQueryParserHelper;

    private CloseableThreadLocal<QueryShardContext> cache = new CloseableThreadLocal<QueryShardContext>() {
        @Override
        protected QueryShardContext initialValue() {
            return new QueryShardContext(index, IndexQueryParserService.this);
        }
    };

    final AnalysisService analysisService;

    final ScriptService scriptService;

    final MapperService mapperService;

    final SimilarityService similarityService;

    final IndexCache indexCache;

    protected IndexFieldDataService fieldDataService;

    final ClusterService clusterService;

    final IndexNameExpressionResolver indexNameExpressionResolver;

    final BitsetFilterCache bitsetFilterCache;

    private final IndicesQueriesRegistry indicesQueriesRegistry;

    private final String defaultField;
    private final boolean queryStringLenient;
    private final boolean queryStringAnalyzeWildcard;
    private final boolean queryStringAllowLeadingWildcard;
    private final ParseFieldMatcher parseFieldMatcher;
    private final boolean defaultAllowUnmappedFields;
    private final Client client;

    @Inject
    public IndexQueryParserService(Index index, @IndexSettings Settings indexSettings, Settings settings,
                                   IndicesQueriesRegistry indicesQueriesRegistry,
                                   ScriptService scriptService, AnalysisService analysisService,
                                   MapperService mapperService, IndexCache indexCache, IndexFieldDataService fieldDataService,
                                   BitsetFilterCache bitsetFilterCache,
                                   @Nullable SimilarityService similarityService, ClusterService clusterService,
                                   IndexNameExpressionResolver indexNameExpressionResolver,
                                   InnerHitsQueryParserHelper innerHitsQueryParserHelper, Client client) {
        super(index, indexSettings);
        this.scriptService = scriptService;
        this.analysisService = analysisService;
        this.mapperService = mapperService;
        this.similarityService = similarityService;
        this.indexCache = indexCache;
        this.fieldDataService = fieldDataService;
        this.bitsetFilterCache = bitsetFilterCache;
        this.clusterService = clusterService;
        this.indexNameExpressionResolver = indexNameExpressionResolver;

        this.defaultField = indexSettings.get(DEFAULT_FIELD, AllFieldMapper.NAME);
        this.queryStringLenient = indexSettings.getAsBoolean(QUERY_STRING_LENIENT, false);
        this.queryStringAnalyzeWildcard = settings.getAsBoolean(QUERY_STRING_ANALYZE_WILDCARD, false);
        this.queryStringAllowLeadingWildcard = settings.getAsBoolean(QUERY_STRING_ALLOW_LEADING_WILDCARD, true);
        this.parseFieldMatcher = new ParseFieldMatcher(indexSettings);
        this.defaultAllowUnmappedFields = indexSettings.getAsBoolean(ALLOW_UNMAPPED, true);
        this.indicesQueriesRegistry = indicesQueriesRegistry;
        this.innerHitsQueryParserHelper = innerHitsQueryParserHelper;
        this.client = client;
    }

    public void close() {
        cache.close();
    }

    public String defaultField() {
        return this.defaultField;
    }

    public boolean queryStringAnalyzeWildcard() {
        return this.queryStringAnalyzeWildcard;
    }

    public boolean queryStringAllowLeadingWildcard() {
        return this.queryStringAllowLeadingWildcard;
    }

    public boolean queryStringLenient() {
        return this.queryStringLenient;
    }

    public IndicesQueriesRegistry indicesQueriesRegistry() {
        return indicesQueriesRegistry;
    }

<<<<<<< HEAD
    //norelease this needs to go away
    public ParsedQuery parse(QueryBuilder<?> queryBuilder) {
        QueryShardContext context = cache.get();
        context.reset();
        context.parseFieldMatcher(parseFieldMatcher);
        try {
            return innerParse(context, queryBuilder);
        } catch (ParsingException e) {
            throw e;
        } catch (Exception e) {
            throw new QueryShardException(context, "failed to create query: {}", e, queryBuilder);
        }
    }

=======
>>>>>>> a79ae6b9
    public ParsedQuery parse(BytesReference source) {
        return parse(cache.get(), source);
    }

    //norelease
    public ParsedQuery parse(QueryShardContext context, BytesReference source) {
        XContentParser parser = null;
        try {
            parser = XContentFactory.xContent(source).createParser(source);
            return innerParse(context, parser);
        } catch (ParsingException e) {
            throw e;
        } catch (Exception e) {
            throw new ParsingException(parser == null ? null : parser.getTokenLocation(), "Failed to parse", e);
        } finally {
            if (parser != null) {
                parser.close();
            }
        }
    }

    public ParsedQuery parse(XContentParser parser) {
        try {
            return innerParse(cache.get(), parser);
        } catch(IOException e) {
            throw new ParsingException(parser.getTokenLocation(), "Failed to parse", e);
        }
    }

    /**
     * Parses an inner filter, returning null if the filter should be ignored.
     */
    @Nullable
    //norelease
    public ParsedQuery parseInnerFilter(XContentParser parser) throws IOException {
        QueryShardContext context = cache.get();
        context.reset(parser);
        try {
            Query filter = context.parseContext().parseInnerQueryBuilder().toFilter(context);
            if (filter == null) {
                return null;
            }
            return new ParsedQuery(filter, context.copyNamedQueries());
        } finally {
            context.reset(null);
        }
    }

    @Nullable
    public QueryBuilder<?> parseInnerQueryBuilder(QueryParseContext parseContext) throws IOException {
        parseContext.parseFieldMatcher(parseFieldMatcher);
        return parseContext.parseInnerQueryBuilder();
    }

    @Nullable
    //norelease
    public Query parseInnerQuery(QueryShardContext context) throws IOException {
        Query query = context.parseContext().parseInnerQueryBuilder().toQuery(context);
        if (query == null) {
            query = Queries.newMatchNoDocsQuery();
        }
        return query;
    }

    public QueryShardContext getShardContext() {
        return cache.get();
    }

    public boolean defaultAllowUnmappedFields() {
        return defaultAllowUnmappedFields;
    }

    /**
     * @return The lowest node version in the cluster when the index was created or <code>null</code> if that was unknown
     */
    public Version getIndexCreatedVersion() {
        return Version.indexCreated(indexSettings);
    }

    /**
     * Selectively parses a query from a top level query or query_binary json field from the specified source.
     */
    public ParsedQuery parseQuery(BytesReference source) {
        XContentParser parser = null;
        try {
            parser = XContentHelper.createParser(source);
            ParsedQuery parsedQuery = null;
            for (XContentParser.Token token = parser.nextToken(); token != XContentParser.Token.END_OBJECT; token = parser.nextToken()) {
                if (token == XContentParser.Token.FIELD_NAME) {
                    String fieldName = parser.currentName();
                    if ("query".equals(fieldName)) {
                        parsedQuery = parse(parser);
                    } else if ("query_binary".equals(fieldName) || "queryBinary".equals(fieldName)) {
                        byte[] querySource = parser.binaryValue();
                        XContentParser qSourceParser = XContentFactory.xContent(querySource).createParser(querySource);
                        parsedQuery = parse(qSourceParser);
                    } else {
                        throw new ParsingException(parser.getTokenLocation(), "request does not support [" + fieldName + "]");
                    }
                }
            }
            if (parsedQuery == null) {
                throw new ParsingException(parser.getTokenLocation(), "Required query is missing");
            }
            return parsedQuery;
        } catch (ParsingException | QueryShardException e) {
            throw e;
        } catch (Throwable e) {
            throw new ParsingException(parser == null ? null : parser.getTokenLocation(), "Failed to parse", e);
        }
    }

    //norelease
    private ParsedQuery innerParse(QueryShardContext context, XContentParser parser) throws IOException, QueryShardException {
        context.reset(parser);
        try {
            context.parseFieldMatcher(parseFieldMatcher);
            return innerParse(context, context.parseContext().parseInnerQueryBuilder());
        } finally {
            context.reset(null);
        }
    }

    private static ParsedQuery innerParse(QueryShardContext context, QueryBuilder<?> queryBuilder) throws IOException, QueryShardException {
        Query query = queryBuilder.toQuery(context);
        if (query == null) {
            query = Queries.newMatchNoDocsQuery();
        }
        return new ParsedQuery(query, context.copyNamedQueries());
    }

    public ParseFieldMatcher parseFieldMatcher() {
        return parseFieldMatcher;
    }

    public boolean matchesIndices(String... indices) {
        final String[] concreteIndices = indexNameExpressionResolver.concreteIndices(clusterService.state(), IndicesOptions.lenientExpandOpen(), indices);
        for (String index : concreteIndices) {
            if (Regex.simpleMatch(index, this.index.name())) {
                return true;
            }
        }
        return false;
    }

    public InnerHitsQueryParserHelper getInnerHitsQueryParserHelper() {
        return innerHitsQueryParserHelper;
    }

    public Client getClient() {
        return client;
    }
}<|MERGE_RESOLUTION|>--- conflicted
+++ resolved
@@ -153,7 +153,6 @@
         return indicesQueriesRegistry;
     }
 
-<<<<<<< HEAD
     //norelease this needs to go away
     public ParsedQuery parse(QueryBuilder<?> queryBuilder) {
         QueryShardContext context = cache.get();
@@ -168,8 +167,6 @@
         }
     }
 
-=======
->>>>>>> a79ae6b9
     public ParsedQuery parse(BytesReference source) {
         return parse(cache.get(), source);
     }
