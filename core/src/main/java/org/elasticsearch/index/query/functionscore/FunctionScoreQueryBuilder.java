--- conflicted
+++ resolved
@@ -34,12 +34,6 @@
 public class FunctionScoreQueryBuilder extends AbstractQueryBuilder<FunctionScoreQueryBuilder> {
 
     private final QueryBuilder queryBuilder;
-
-<<<<<<< HEAD
-    private final QueryBuilder filterBuilder;
-=======
-    private Float boost;
->>>>>>> f4a9f187
 
     private Float maxBoost;
 
