--- conflicted
+++ resolved
@@ -1897,10 +1897,6 @@
         };
         closeShards(shard);
         IndexShard newShard = newShard(
-<<<<<<< HEAD
-            ShardRoutingHelper.initWithSameId(shard.routingEntry(), RecoverySource.StoreRecoverySource.EXISTING_STORE_INSTANCE),
-            shard.shardPath(), shard.indexSettings().getIndexMetaData(), wrapper, new InternalEngineFactory(), () -> {}, EMPTY_EVENT_LISTENER);
-=======
                 ShardRoutingHelper.initWithSameId(shard.routingEntry(), RecoverySource.StoreRecoverySource.EXISTING_STORE_INSTANCE),
                 shard.shardPath(),
                 shard.indexSettings().getIndexMetaData(),
@@ -1908,7 +1904,6 @@
                 new InternalEngineFactory(),
                 () -> {},
                 EMPTY_EVENT_LISTENER);
->>>>>>> 5270b60c
 
         recoverShardFromStore(newShard);
 
@@ -2054,10 +2049,6 @@
 
         closeShards(shard);
         IndexShard newShard = newShard(
-<<<<<<< HEAD
-            ShardRoutingHelper.initWithSameId(shard.routingEntry(), RecoverySource.StoreRecoverySource.EXISTING_STORE_INSTANCE),
-            shard.shardPath(), shard.indexSettings().getIndexMetaData(), wrapper, new InternalEngineFactory(), () -> {}, EMPTY_EVENT_LISTENER);
-=======
                 ShardRoutingHelper.initWithSameId(shard.routingEntry(), RecoverySource.StoreRecoverySource.EXISTING_STORE_INSTANCE),
                 shard.shardPath(),
                 shard.indexSettings().getIndexMetaData(),
@@ -2065,7 +2056,6 @@
                 new InternalEngineFactory(),
                 () -> {},
                 EMPTY_EVENT_LISTENER);
->>>>>>> 5270b60c
 
         recoverShardFromStore(newShard);
 
